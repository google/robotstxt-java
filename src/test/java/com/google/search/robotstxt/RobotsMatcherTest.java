// Copyright 2020 Google LLC
//
// Licensed under the Apache License, Version 2.0 (the "License");
// you may not use this file except in compliance with the License.
// You may obtain a copy of the License at
//
//      http://www.apache.org/licenses/LICENSE-2.0
//
// Unless required by applicable law or agreed to in writing, software
// distributed under the License is distributed on an "AS IS" BASIS,
// WITHOUT WARRANTIES OR CONDITIONS OF ANY KIND, either express or implied.
// See the License for the specific language governing permissions and
// limitations under the License.

package com.google.search.robotstxt;

import static org.junit.Assert.assertFalse;
import static org.junit.Assert.assertTrue;

import java.nio.charset.StandardCharsets;
import org.junit.Test;

/** Unit tests validating matching behavior. */
public class RobotsMatcherTest {
  private static Matcher parse(final String robotsTxtBody) {
    final Parser parser = new RobotsParser(new RobotsParseHandler());
    return parser.parse(robotsTxtBody.getBytes(StandardCharsets.UTF_8));
  }

  /** Verifies: parsing an matching robots.txt containing single group */
  @Test
  public void testSingleGroup() {
    final String robotsTxtBodyCorrect = "user-agent: FooBot\n" + "disallow: /\n";
    final String robotsTxtBodyIncorrect = "foo: FooBot\n" + "bar: /\n";
    final String robotsTxtMissingSeparator = "user-agent FooBot\n" + "disallow /\n";

    final String url = "http://foo.bar/x/y";

    final Matcher matcherCorrect = parse(robotsTxtBodyCorrect);
    assertFalse(matcherCorrect.singleAgentAllowedByRobots("FooBot", url));

    final Matcher matcherIncorrect = parse(robotsTxtBodyIncorrect);
    assertTrue(matcherIncorrect.singleAgentAllowedByRobots("FooBot", url));

    final Matcher matcherMissingSeparator = parse(robotsTxtMissingSeparator);
    assertFalse(matcherMissingSeparator.singleAgentAllowedByRobots("FooBot", url));
  }

  /**
   * Verifies: parsing an matching robots.txt containing multiple groups, invalid directives
   * ignorance.
   */
  @Test
  public void testMultipleGroups() {
    final String robotsTxtBody =
        "allow: /foo/bar/\n"
            + "\n"
            + "user-agent: FooBot\n"
            + "disallow: /\n"
            + "allow: /x/\n"
            + "user-agent: BarBot\n"
            + "disallow: /\n"
            + "allow: /y/\n"
            + "\n"
            + "\n"
            + "allow: /w/\n"
            + "user-agent: BazBot\n"
            + "\n"
            + "user-agent: FooBot\n"
            + "allow: /z/\n"
            + "disallow: /\n";

    final String urlWa = "http://foo.bar/w/a";
    final String urlXb = "http://foo.bar/x/b";
    final String urlYc = "http://foo.bar/y/c";
    final String urlZd = "http://foo.bar/z/d";
    final String urlFooBar = "http://foo.bar/foo/bar/";

    final Matcher matcher = parse(robotsTxtBody);

    assertTrue(matcher.singleAgentAllowedByRobots("FooBot", urlXb));
    assertTrue(matcher.singleAgentAllowedByRobots("FooBot", urlZd));
    assertFalse(matcher.singleAgentAllowedByRobots("FooBot", urlYc));
    assertTrue(matcher.singleAgentAllowedByRobots("BarBot", urlYc));
    assertTrue(matcher.singleAgentAllowedByRobots("BarBot", urlWa));
    assertFalse(matcher.singleAgentAllowedByRobots("BarBot", urlZd));
    assertTrue(matcher.singleAgentAllowedByRobots("BazBot", urlZd));

    assertFalse(matcher.singleAgentAllowedByRobots("FooBot", urlFooBar));
    assertFalse(matcher.singleAgentAllowedByRobots("BarBot", urlFooBar));
    assertFalse(matcher.singleAgentAllowedByRobots("BazBot", urlFooBar));
  }

  /** Verifies: directives case insensitivity. */
  @Test
  public void testDirectiveCaseInsensitivity() {
    final String robotsTxtBodyUpper = "USER-AGENT: FooBot\n" + "ALLOW: /x/\n" + "DISALLOW: /\n";
    final String robotsTxtBodyLower = "user-agent: FooBot\n" + "allow: /x/\n" + "disallow: /\n";
    final String robotsTxtBodyRandom = "uSeR-aGeNt: FooBot\n" + "AlLoW: /x/\n" + "dIsAlLoW: /\n";

    final String urlAllowed = "http://foo.bar/x/y";
    final String urlDisallowed = "http://foo.bar/a/b";

    final Matcher matcherUpper = parse(robotsTxtBodyUpper);
    assertTrue(matcherUpper.singleAgentAllowedByRobots("FooBot", urlAllowed));
    assertFalse(matcherUpper.singleAgentAllowedByRobots("FooBot", urlDisallowed));

    final Matcher matcherLower = parse(robotsTxtBodyLower);
    assertTrue(matcherLower.singleAgentAllowedByRobots("FooBot", urlAllowed));
    assertFalse(matcherLower.singleAgentAllowedByRobots("FooBot", urlDisallowed));

    final Matcher matcherRandom = parse(robotsTxtBodyRandom);
    assertTrue(matcherRandom.singleAgentAllowedByRobots("FooBot", urlAllowed));
    assertFalse(matcherRandom.singleAgentAllowedByRobots("FooBot", urlDisallowed));
  }

  /** Verifies: user agent case insensitivity, user agent names convention compliance. */
  @Test
  public void testUserAgentCaseInsensitivity() {
    final String robotsTxtBodyUpper = "user-agent: FOO BAR\n" + "allow: /x/\n" + "disallow: /\n";
    final String robotsTxtBodyLower = "user-agent: foo bar\n" + "allow: /x/\n" + "disallow: /\n";
    final String robotsTxtBodyRandom = "user-agent: FoO bAr\n" + "allow: /x/\n" + "disallow: /\n";

    final String urlAllowed = "http://foo.bar/x/y";
    final String urlDisallowed = "http://foo.bar/a/b";

    final Matcher matcherUpper = parse(robotsTxtBodyUpper);
    assertTrue(matcherUpper.singleAgentAllowedByRobots("Foo", urlAllowed));
    assertTrue(matcherUpper.singleAgentAllowedByRobots("foo", urlAllowed));
    assertFalse(matcherUpper.singleAgentAllowedByRobots("Foo", urlDisallowed));
    assertFalse(matcherUpper.singleAgentAllowedByRobots("foo", urlDisallowed));

    final Matcher matcherLower = parse(robotsTxtBodyLower);
    assertTrue(matcherLower.singleAgentAllowedByRobots("Foo", urlAllowed));
    assertTrue(matcherLower.singleAgentAllowedByRobots("foo", urlAllowed));
    assertFalse(matcherLower.singleAgentAllowedByRobots("Foo", urlDisallowed));
    assertFalse(matcherLower.singleAgentAllowedByRobots("foo", urlDisallowed));

    final Matcher matcherRandom = parse(robotsTxtBodyRandom);
    assertTrue(matcherRandom.singleAgentAllowedByRobots("Foo", urlAllowed));
    assertTrue(matcherRandom.singleAgentAllowedByRobots("foo", urlAllowed));
    assertFalse(matcherRandom.singleAgentAllowedByRobots("Foo", urlDisallowed));
    assertFalse(matcherRandom.singleAgentAllowedByRobots("foo", urlDisallowed));
  }

  /** [Google-specific] Verifies: accepting user-agent value up to the first space. */
  @Test
  public void testAcceptUserAgentUpToFirstSpace() {
    final String robotsTxtBody =
        "User-Agent: *\n"
            + "Disallow: /\n"
            + "User-Agent: Foo Bar\n"
            + "Allow: /x/\n"
            + "Disallow: /\n";

    final String url = "http://foo.bar/x/y";

    final Matcher matcher = parse(robotsTxtBody);
    assertTrue(matcher.singleAgentAllowedByRobots("Foo", url));
    assertFalse(matcher.singleAgentAllowedByRobots("Foo Bar", url));
  }

  /** Verifies: global rules. */
  @Test
  public void testGlobalGroups() {
    final String robotsTxtBodyEmpty = "";
    final String robotsTxtBodyGlobal =
        "user-agent: *\n" + "disallow: /x\n" + "user-agent: FooBot\n" + "allow: /x/y\n";
    final String robotsTxtBodySpecific =
        "user-agent: FooBot\n"
            + "allow: /\n"
            + "user-agent: BarBot\n"
            + "disallow: /\n"
            + "user-agent: BazBot\n"
            + "disallow: /\n";

    final String url = "http://foo.bar/x/y";

    final Matcher matcherEmpty = parse(robotsTxtBodyEmpty);
    assertTrue(matcherEmpty.singleAgentAllowedByRobots("FooBot", url));

    final Matcher matcherGlobal = parse(robotsTxtBodyGlobal);
    assertTrue(matcherGlobal.singleAgentAllowedByRobots("FooBot", url));
    assertFalse(matcherGlobal.singleAgentAllowedByRobots("BarBot", url));

    final Matcher matcherSpecific = parse(robotsTxtBodySpecific);
    assertTrue(matcherSpecific.singleAgentAllowedByRobots("QuxBot", url));
  }

  /**
   * [Google-specific] Verifies: any user-agent with prefix "* " is considered as global wildcard.
   */
  @Test
  public void testGlobalGroupsPrefix() {
    final String robotsTxtBody =
        "user-agent: * baz\n" + "disallow: /x\n" + "user-agent: FooBot\n" + "allow: /x/y\n";

    final String url = "http://foo.bar/x/y";

    final Matcher matcher = parse(robotsTxtBody);
    assertTrue(matcher.singleAgentAllowedByRobots("FooBot", url));
    assertFalse(matcher.singleAgentAllowedByRobots("BarBot", url));
  }

  /** Verifies: case sensitivity of URIs. */
  @Test
  public void testUriCaseSensitivity() {
    final String robotsTxtBodyUpper = "user-agent: FooBot\n" + "disallow: /X/\n";
    final String robotsTxtBodyLower = "user-agent: FooBot\n" + "disallow: /x/\n";

    final String url = "http://foo.bar/x/y";

    final Matcher matcherUpper = parse(robotsTxtBodyUpper);
    assertTrue(matcherUpper.singleAgentAllowedByRobots("FooBot", url));

    final Matcher matcherLower = parse(robotsTxtBodyLower);
    assertFalse(matcherLower.singleAgentAllowedByRobots("FooBot", url));
  }

  /** Verifies: longest match strategy. */
  @Test
  public void testLongestMatch() {
    final String url = "http://foo.bar/x/page.html";

    {
      final String robotsTxtBody =
          "user-agent: FooBot\n" + "disallow: /x/page.html\n" + "allow: /x/\n";

      final Matcher matcher = parse(robotsTxtBody);
      assertFalse(matcher.singleAgentAllowedByRobots("FooBot", url));
    }
    {
      final String robotsTxtBody =
          "user-agent: FooBot\n" + "allow: /x/page.html\n" + "disallow: /x/\n";

      final Matcher matcher = parse(robotsTxtBody);
      assertTrue(matcher.singleAgentAllowedByRobots("FooBot", url));
      assertFalse(matcher.singleAgentAllowedByRobots("FooBot", "http://foo.bar/x/"));
    }
    {
      final String robotsTxtBody = "user-agent: FooBot\n" + "disallow: \n" + "allow: \n";

      final Matcher matcher = parse(robotsTxtBody);
      assertTrue(matcher.singleAgentAllowedByRobots("FooBot", url));
    }
    {
      final String robotsTxtBody = "user-agent: FooBot\n" + "disallow: /\n" + "allow: /\n";

      final Matcher matcher = parse(robotsTxtBody);
      assertTrue(matcher.singleAgentAllowedByRobots("FooBot", url));
    }
    {
      final String robotsTxtBody = "user-agent: FooBot\n" + "disallow: /x\n" + "allow: /x/\n";

      final String url0 = "http://foo.bar/x";
      final String url1 = "http://foo.bar/x/";

      final Matcher matcher = parse(robotsTxtBody);
      assertFalse(matcher.singleAgentAllowedByRobots("FooBot", url0));
      assertTrue(matcher.singleAgentAllowedByRobots("FooBot", url1));
    }
    {
      final String robotsTxtBody =
          "user-agent: FooBot\n" + "disallow: /x/page.html\n" + "allow: /x/page.html\n";

      final Matcher matcher = parse(robotsTxtBody);
      assertTrue(matcher.singleAgentAllowedByRobots("FooBot", url));
    }
    {
      final String robotsTxtBody =
          "user-agent: FooBot\n" + "allow: /page\n" + "disallow: /*.html\n";

      final Matcher matcher = parse(robotsTxtBody);
      assertFalse(matcher.singleAgentAllowedByRobots("FooBot", "http://foo.bar/page.html"));
      assertTrue(matcher.singleAgentAllowedByRobots("FooBot", "http://foo.bar/page"));
    }
    {
      final String robotsTxtBody =
          "user-agent: FooBot\n" + "allow: /x/page.\n" + "disallow: /*.html\n";

      final Matcher matcher = parse(robotsTxtBody);
      assertTrue(matcher.singleAgentAllowedByRobots("FooBot", url));
      assertFalse(matcher.singleAgentAllowedByRobots("FooBot", "http://foo.bar/x/y.html"));
    }
    {
      final String robotsTxtBody =
          "User-agent: *\n" + "Disallow: /x/\n" + "User-agent: FooBot\n" + "Disallow: /y/\n";

      final Matcher matcher = parse(robotsTxtBody);
      assertTrue(matcher.singleAgentAllowedByRobots("FooBot", "http://foo.bar/x/page"));
      assertFalse(matcher.singleAgentAllowedByRobots("FooBot", "http://foo.bar/y/page"));
    }
  }

  /** Verifies: percent-encoding of characters outside the range of the US-ASCII. */
  @Test
  public void testPercentEncoding() {
    {
      final String robotsTxtBody =
          "User-agent: FooBot\n"
              + "Disallow: /\n"
              + "Allow: /foo/bar?qux=taz&baz=http://foo.bar?tar&par\n";

      final Matcher matcher = parse(robotsTxtBody);
      assertTrue(
          matcher.singleAgentAllowedByRobots(
              "FooBot", "http://foo.bar/foo/bar?qux=taz&baz=http://foo.bar?tar&par"));
    }
    {
      final String robotsTxtBody = "User-agent: FooBot\n" + "Disallow: /\n" + "Allow: /foo/bar/ツ\n";

      final Matcher matcher = parse(robotsTxtBody);
      assertTrue(matcher.singleAgentAllowedByRobots("FooBot", "http://foo.bar/foo/bar/%E3%83%84"));
      assertFalse(matcher.singleAgentAllowedByRobots("FooBot", "http://foo.bar/foo/bar/ツ"));
    }
    {
      final String robotsTxtBody =
          "User-agent: FooBot\n" + "Disallow: /\n" + "Allow: /foo/bar/%E3%83%84\n";

      final Matcher matcher = parse(robotsTxtBody);
      assertTrue(matcher.singleAgentAllowedByRobots("FooBot", "http://foo.bar/foo/bar/%E3%83%84"));
      assertFalse(matcher.singleAgentAllowedByRobots("FooBot", "http://foo.bar/foo/bar/ツ"));
    }
    {
      final String robotsTxtBody =
          "User-agent: FooBot\n" + "Disallow: /\n" + "Allow: /foo/bar/%62%61%7A\n";

      final Matcher matcher = parse(robotsTxtBody);
      assertFalse(matcher.singleAgentAllowedByRobots("FooBot", "http://foo.bar/foo/bar/baz"));
      assertTrue(matcher.singleAgentAllowedByRobots("FooBot", "http://foo.bar/foo/bar/%62%61%7A"));
    }
  }

  /** Verifies: valid parsing of special characters ('*', '$', '#') */
  @Test
  public void testSpecialCharacters() {
    {
      final String robotsTxtBody =
          "User-agent: FooBot\n" + "Disallow: /foo/bar/quz\n" + "Allow: /foo/*/qux\n";

      final Matcher matcher = parse(robotsTxtBody);
      assertFalse(matcher.singleAgentAllowedByRobots("FooBot", "http://foo.bar/foo/bar/quz"));
      assertTrue(matcher.singleAgentAllowedByRobots("FooBot", "http://foo.bar/foo/quz"));
      assertTrue(matcher.singleAgentAllowedByRobots("FooBot", "http://foo.bar/foo//quz"));
      assertTrue(matcher.singleAgentAllowedByRobots("FooBot", "http://foo.bar/foo/bax/quz"));
    }
    {
      final String robotsTxtBody =
          "User-agent: FooBot\n" + "Disallow: /foo/bar$\n" + "Allow: /foo/bar/qux\n";

      final Matcher matcher = parse(robotsTxtBody);
      assertFalse(matcher.singleAgentAllowedByRobots("FooBot", "http://foo.bar/foo/bar"));
      assertTrue(matcher.singleAgentAllowedByRobots("FooBot", "http://foo.bar/foo/bar/qux"));
      assertTrue(matcher.singleAgentAllowedByRobots("FooBot", "http://foo.bar/foo/bar/"));
      assertTrue(matcher.singleAgentAllowedByRobots("FooBot", "http://foo.bar/foo/bar/baz"));
    }
    {
      final String robotsTxtBody =
          "User-agent: FooBot\n" + "# Disallow: /\n" + "Disallow: /foo/quz#qux\n" + "Allow: /\n";

      final Matcher matcher = parse(robotsTxtBody);
      assertTrue(matcher.singleAgentAllowedByRobots("FooBot", "http://foo.bar/foo/bar"));
      assertFalse(matcher.singleAgentAllowedByRobots("FooBot", "http://foo.bar/foo/quz"));
    }
  }

  /**
   * [Google-specific] Verifies: {@code /index.htm} or {@code /index.html} should be normalised to
   * {@code /}.
   */
  @Test
  public void testIndexNormalisation() {
    final String robotsTxtBody =
        "user-agent: FooBot\n"
            + "disallow: /\n"
            + "allow: /index.htm\n"
            + "allow: /index.html\n"
            + "allow: /x\n"
            + "disallow: /x/index.htm\n"
            + "disallow: /x/index.html\n";

    final String[] urls = {
      "http://foo.bar/",
      "http://foo.bar/index.htm",
      "http://foo.bar/index.html",
      "http://foo.bar/x/",
      "http://foo.bar/x/index.htm",
      "http://foo.bar/x/index.html"
    };

    final Matcher matcher = parse(robotsTxtBody);
    assertTrue(matcher.singleAgentAllowedByRobots("FooBot", urls[0]));
    assertTrue(matcher.singleAgentAllowedByRobots("FooBot", urls[1]));
    assertTrue(matcher.singleAgentAllowedByRobots("FooBot", urls[2]));
    assertTrue(matcher.singleAgentAllowedByRobots("FooBot", urls[3]));
    assertFalse(matcher.singleAgentAllowedByRobots("FooBot", urls[4]));
    assertFalse(matcher.singleAgentAllowedByRobots("FooBot", urls[5]));
  }

<<<<<<< HEAD
  /** [Google-specific] Verifies: common typos in {@code DISALLOW} key should be fixed. */
  @Test
  public void testTyposFixes() {
    final String robotsTxtBody =
        "user-agent: FooBot\n"
            + "disallow: /a/\n"
            + "dissallow: /b/\n"
            + "dissalow: /c/\n"
            + "disalow: /d/\n"
            + "diasllow: /e/\n"
            + "disallaw: /f/\n";

    final Matcher matcher = parse(robotsTxtBody);
    assertTrue(matcher.singleAgentAllowedByRobots("FooBot", "http://foo.bar/index.html"));
    assertFalse(matcher.singleAgentAllowedByRobots("FooBot", "http://foo.bar/a/"));
    assertFalse(matcher.singleAgentAllowedByRobots("FooBot", "http://foo.bar/b/"));
    assertFalse(matcher.singleAgentAllowedByRobots("FooBot", "http://foo.bar/c/"));
    assertFalse(matcher.singleAgentAllowedByRobots("FooBot", "http://foo.bar/d/"));
    assertFalse(matcher.singleAgentAllowedByRobots("FooBot", "http://foo.bar/e/"));
    assertFalse(matcher.singleAgentAllowedByRobots("FooBot", "http://foo.bar/f/"));
=======
  /** [Google-specific] Verifies: Empty arguments corner cases. */
  @Test
  public void testEmptyArgs() {
    {
      final String robotsTxtBody = "";

      final Matcher matcher = parse(robotsTxtBody);
      assertTrue(matcher.singleAgentAllowedByRobots("FooBot", ""));
      assertTrue(matcher.singleAgentAllowedByRobots("", ""));
    }
    {
      final String robotsTxtBody = "user-agent: FooBot\n" + "disallow: /\n";

      final Matcher matcher = parse(robotsTxtBody);
      assertTrue(matcher.singleAgentAllowedByRobots("", ""));
      assertFalse(matcher.singleAgentAllowedByRobots("FooBot", ""));
    }
  }

  /** [Google-specific] Verifies: Long lines should be ignored after 8 * 2083 bytes. */
  @Test
  public void testLongLines() {
    final int eolLength = "\n".length();
    final int maxLength = 2083 * 8;
    final String allow = "allow: ";
    final String disallow = "disallow: ";

    {
      String robotsTxtBody = "user-agent: FooBot\n";
      final StringBuilder longValueBuilder = new StringBuilder("/x/");
      final int maxValueLength =
          maxLength - longValueBuilder.length() - disallow.length() + eolLength;
      while (longValueBuilder.length() < maxValueLength) {
        longValueBuilder.append('a');
      }
      robotsTxtBody += disallow + longValueBuilder.append("/qux\n").toString();

      final Matcher matcher = parse(robotsTxtBody);
      assertTrue(matcher.singleAgentAllowedByRobots("FooBot", "http://foo.bar/fux"));
      assertFalse(
          matcher.singleAgentAllowedByRobots(
              "FooBot", "http://foo.bar" + longValueBuilder.toString() + "/fux"));
    }
    {
      String robotsTxtBody = "user-agent: FooBot\n" + "disallow: /\n";
      final StringBuilder longValueBuilderA = new StringBuilder("/x/");
      final StringBuilder longValueBuilderB = new StringBuilder("/x/");
      final int maxValueLength =
          maxLength - longValueBuilderA.length() - disallow.length() + eolLength;
      while (longValueBuilderA.length() < maxValueLength) {
        longValueBuilderA.append('a');
        longValueBuilderB.append('b');
      }
      robotsTxtBody += allow + longValueBuilderA.toString() + "/qux\n";
      robotsTxtBody += allow + longValueBuilderB.toString() + "/qux\n";

      final Matcher matcher = parse(robotsTxtBody);
      assertFalse(matcher.singleAgentAllowedByRobots("FooBot", "http://foo.bar/"));
      assertTrue(
          matcher.singleAgentAllowedByRobots(
              "FooBot", "http://foo.bar" + longValueBuilderA.toString() + "/qux"));
      assertTrue(
          matcher.singleAgentAllowedByRobots(
              "FooBot", "http://foo.bar" + longValueBuilderB.toString() + "/fux"));
    }
  }

  /** [Google-specific] Verifies: Google-only documentation compliance. */
  @Test
  public void testGoogleOnlyDocumentationCompliance() {
    {
      final String robotsTxtBody = "user-agent: FooBot\n" + "disallow: /\n" + "allow: /fish\n";

      final Matcher matcher = parse(robotsTxtBody);

      assertFalse(matcher.singleAgentAllowedByRobots("FooBot", "http://foo.bar/bar"));

      assertTrue(matcher.singleAgentAllowedByRobots("FooBot", "http://foo.bar/fish"));
      assertTrue(matcher.singleAgentAllowedByRobots("FooBot", "http://foo.bar/fish.html"));
      assertTrue(matcher.singleAgentAllowedByRobots("FooBot", "http://foo.bar/fish/salmon.html"));

      assertTrue(matcher.singleAgentAllowedByRobots("FooBot", "http://foo.bar/fishheads"));
      assertTrue(
          matcher.singleAgentAllowedByRobots("FooBot", "http://foo.bar/fishheads/yummy.html"));
      assertTrue(
          matcher.singleAgentAllowedByRobots("FooBot", "http://foo.bar/fish.html?id=anything"));

      assertFalse(matcher.singleAgentAllowedByRobots("FooBot", "http://foo.bar/Fish.asp"));
      assertFalse(matcher.singleAgentAllowedByRobots("FooBot", "http://foo.bar/catfish"));
      assertFalse(matcher.singleAgentAllowedByRobots("FooBot", "http://foo.bar/?id=fish"));
    }
    {
      final String robotsTxtBody = "user-agent: FooBot\n" + "disallow: /\n" + "allow: /fish*\n";

      final Matcher matcher = parse(robotsTxtBody);

      assertFalse(matcher.singleAgentAllowedByRobots("FooBot", "http://foo.bar/bar"));

      assertTrue(matcher.singleAgentAllowedByRobots("FooBot", "http://foo.bar/fish"));
      assertTrue(matcher.singleAgentAllowedByRobots("FooBot", "http://foo.bar/fish.html"));
      assertTrue(matcher.singleAgentAllowedByRobots("FooBot", "http://foo.bar/fish/salmon.html"));

      assertTrue(matcher.singleAgentAllowedByRobots("FooBot", "http://foo.bar/fishheads"));
      assertTrue(
          matcher.singleAgentAllowedByRobots("FooBot", "http://foo.bar/fishheads/yummy.html"));
      assertTrue(
          matcher.singleAgentAllowedByRobots("FooBot", "http://foo.bar/fish.html?id=anything"));

      assertFalse(matcher.singleAgentAllowedByRobots("FooBot", "http://foo.bar/Fish.bar"));
      assertFalse(matcher.singleAgentAllowedByRobots("FooBot", "http://foo.bar/catfish"));
      assertFalse(matcher.singleAgentAllowedByRobots("FooBot", "http://foo.bar/?id=fish"));
    }
    {
      final String robotsTxtBody = "user-agent: FooBot\n" + "disallow: /\n" + "allow: /fish/\n";

      final Matcher matcher = parse(robotsTxtBody);

      assertFalse(matcher.singleAgentAllowedByRobots("FooBot", "http://foo.bar/bar"));

      assertTrue(matcher.singleAgentAllowedByRobots("FooBot", "http://foo.bar/fish/"));
      assertTrue(matcher.singleAgentAllowedByRobots("FooBot", "http://foo.bar/fish/salmon"));
      assertTrue(matcher.singleAgentAllowedByRobots("FooBot", "http://foo.bar/fish/?salmon"));
      assertTrue(matcher.singleAgentAllowedByRobots("FooBot", "http://foo.bar/fish/salmon.html"));
      assertTrue(matcher.singleAgentAllowedByRobots("FooBot", "http://foo.bar/fish/?id=anything"));

      assertFalse(matcher.singleAgentAllowedByRobots("FooBot", "http://foo.bar/fish"));
      assertFalse(matcher.singleAgentAllowedByRobots("FooBot", "http://foo.bar/fish.html"));
      assertFalse(matcher.singleAgentAllowedByRobots("FooBot", "http://foo.bar/Fish/Salmon.html"));
    }
    {
      final String robotsTxtBody = "user-agent: FooBot\n" + "disallow: /\n" + "allow: /*.php\n";

      final Matcher matcher = parse(robotsTxtBody);

      assertFalse(matcher.singleAgentAllowedByRobots("FooBot", "http://foo.bar/bar"));

      assertTrue(matcher.singleAgentAllowedByRobots("FooBot", "http://foo.bar/filename.php"));
      assertTrue(
          matcher.singleAgentAllowedByRobots("FooBot", "http://foo.bar/folder/filename.php"));
      assertTrue(
          matcher.singleAgentAllowedByRobots(
              "FooBot", "http://foo.bar/folder/filename.php?parameters"));
      assertTrue(
          matcher.singleAgentAllowedByRobots("FooBot", "http://foo.bar//folder/any.php.file.html"));
      assertTrue(matcher.singleAgentAllowedByRobots("FooBot", "http://foo.bar/filename.php/"));
      assertTrue(
          matcher.singleAgentAllowedByRobots("FooBot", "http://foo.bar/index?f=filename.php/"));
      assertFalse(matcher.singleAgentAllowedByRobots("FooBot", "http://foo.bar/php/"));
      assertFalse(matcher.singleAgentAllowedByRobots("FooBot", "http://foo.bar/index?php"));

      assertFalse(matcher.singleAgentAllowedByRobots("FooBot", "http://foo.bar/windows.PHP"));
    }
    {
      final String robotsTxtBody = "user-agent: FooBot\n" + "disallow: /\n" + "allow: /*.php$\n";

      final Matcher matcher = parse(robotsTxtBody);

      assertFalse(matcher.singleAgentAllowedByRobots("FooBot", "http://foo.bar/bar"));

      assertTrue(matcher.singleAgentAllowedByRobots("FooBot", "http://foo.bar/filename.php"));
      assertTrue(
          matcher.singleAgentAllowedByRobots("FooBot", "http://foo.bar/folder/filename.php"));

      assertFalse(
          matcher.singleAgentAllowedByRobots(
              "FooBot", "http://foo.bar/folder/filename.php?parameters"));
      assertFalse(matcher.singleAgentAllowedByRobots("FooBot", "http://foo.bar/filename.php/"));
      assertFalse(matcher.singleAgentAllowedByRobots("FooBot", "http://foo.bar/filename.php5/"));
      assertFalse(matcher.singleAgentAllowedByRobots("FooBot", "http://foo.bar/php/"));
      assertFalse(matcher.singleAgentAllowedByRobots("FooBot", "http://foo.bar/filename?php"));
      assertFalse(matcher.singleAgentAllowedByRobots("FooBot", "http://foo.bar/aaaphpaaa"));

      assertFalse(matcher.singleAgentAllowedByRobots("FooBot", "http://foo.bar/windows.PHP"));
    }
    {
      final String robotsTxtBody = "user-agent: FooBot\n" + "disallow: /\n" + "allow: /fish*.php\n";

      final Matcher matcher = parse(robotsTxtBody);

      assertFalse(matcher.singleAgentAllowedByRobots("FooBot", "http://foo.bar/bar"));

      assertTrue(matcher.singleAgentAllowedByRobots("FooBot", "http://foo.bar/fish.php"));
      assertTrue(
          matcher.singleAgentAllowedByRobots(
              "FooBot", "http://foo.bar/fishheads/catfish.php?parameters"));

      assertFalse(matcher.singleAgentAllowedByRobots("FooBot", "http://foo.bar/Fish.PHP"));
    }
    {
      final String robotsTxtBody = "user-agent: FooBot\n" + "allow: /p\n" + "disallow: /\n";

      final Matcher matcher = parse(robotsTxtBody);
      assertTrue(matcher.singleAgentAllowedByRobots("FooBot", "http://example.com/page"));
    }
    {
      final String robotsTxtBody =
          "user-agent: FooBot\n" + "allow: /folder\n" + "disallow: /folder\n";

      final Matcher matcher = parse(robotsTxtBody);
      assertTrue(matcher.singleAgentAllowedByRobots("FooBot", "http://example.com/folder/page"));
    }
    {
      final String robotsTxtBody = "user-agent: FooBot\n" + "allow: /page\n" + "disallow: /*.htm\n";

      final Matcher matcher = parse(robotsTxtBody);
      assertFalse(matcher.singleAgentAllowedByRobots("FooBot", "http://example.com/page.htm"));
    }
    {
      final String robotsTxtBody = "user-agent: FooBot\n" + "allow: /$\n" + "disallow: /\n";

      final Matcher matcher = parse(robotsTxtBody);
      assertTrue(matcher.singleAgentAllowedByRobots("FooBot", "http://example.com/"));
      assertFalse(matcher.singleAgentAllowedByRobots("FooBot", "http://example.com/page.html"));
    }
>>>>>>> a83b9fea
  }
}<|MERGE_RESOLUTION|>--- conflicted
+++ resolved
@@ -397,28 +397,6 @@
     assertFalse(matcher.singleAgentAllowedByRobots("FooBot", urls[5]));
   }
 
-<<<<<<< HEAD
-  /** [Google-specific] Verifies: common typos in {@code DISALLOW} key should be fixed. */
-  @Test
-  public void testTyposFixes() {
-    final String robotsTxtBody =
-        "user-agent: FooBot\n"
-            + "disallow: /a/\n"
-            + "dissallow: /b/\n"
-            + "dissalow: /c/\n"
-            + "disalow: /d/\n"
-            + "diasllow: /e/\n"
-            + "disallaw: /f/\n";
-
-    final Matcher matcher = parse(robotsTxtBody);
-    assertTrue(matcher.singleAgentAllowedByRobots("FooBot", "http://foo.bar/index.html"));
-    assertFalse(matcher.singleAgentAllowedByRobots("FooBot", "http://foo.bar/a/"));
-    assertFalse(matcher.singleAgentAllowedByRobots("FooBot", "http://foo.bar/b/"));
-    assertFalse(matcher.singleAgentAllowedByRobots("FooBot", "http://foo.bar/c/"));
-    assertFalse(matcher.singleAgentAllowedByRobots("FooBot", "http://foo.bar/d/"));
-    assertFalse(matcher.singleAgentAllowedByRobots("FooBot", "http://foo.bar/e/"));
-    assertFalse(matcher.singleAgentAllowedByRobots("FooBot", "http://foo.bar/f/"));
-=======
   /** [Google-specific] Verifies: Empty arguments corner cases. */
   @Test
   public void testEmptyArgs() {
@@ -633,6 +611,27 @@
       assertTrue(matcher.singleAgentAllowedByRobots("FooBot", "http://example.com/"));
       assertFalse(matcher.singleAgentAllowedByRobots("FooBot", "http://example.com/page.html"));
     }
->>>>>>> a83b9fea
+  }
+    
+  /** [Google-specific] Verifies: common typos in {@code DISALLOW} key should be fixed. */
+  @Test
+  public void testTyposFixes() {
+    final String robotsTxtBody =
+        "user-agent: FooBot\n"
+            + "disallow: /a/\n"
+            + "dissallow: /b/\n"
+            + "dissalow: /c/\n"
+            + "disalow: /d/\n"
+            + "diasllow: /e/\n"
+            + "disallaw: /f/\n";
+
+    final Matcher matcher = parse(robotsTxtBody);
+    assertTrue(matcher.singleAgentAllowedByRobots("FooBot", "http://foo.bar/index.html"));
+    assertFalse(matcher.singleAgentAllowedByRobots("FooBot", "http://foo.bar/a/"));
+    assertFalse(matcher.singleAgentAllowedByRobots("FooBot", "http://foo.bar/b/"));
+    assertFalse(matcher.singleAgentAllowedByRobots("FooBot", "http://foo.bar/c/"));
+    assertFalse(matcher.singleAgentAllowedByRobots("FooBot", "http://foo.bar/d/"));
+    assertFalse(matcher.singleAgentAllowedByRobots("FooBot", "http://foo.bar/e/"));
+    assertFalse(matcher.singleAgentAllowedByRobots("FooBot", "http://foo.bar/f/"));
   }
 }